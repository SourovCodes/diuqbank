--- conflicted
+++ resolved
@@ -59,76 +59,8 @@
 
     public function user(): BelongsTo
     {
-<<<<<<< HEAD
         return $this->belongsTo(User::class);
-=======
-        return [
 
-            Section::make('Submit Question')
-                ->columns(2)
-                ->description('Please try to be responsible')
-                ->schema([
-                    TextInput::make('title')
-                        ->placeholder("Data structure Fall 23 Final 'or' Fall 23 Final all questions CSE 65")
-                        ->required()
-                        ->maxLength(255)
-                        ->live()
-                        ->debounce()
-                        ->columnSpanFull()
-                    ,
-                    SpatieMediaLibraryFileUpload::make('Question file')
-                        ->hint("upload pdf")
-
-                        ->collection('question-files')
-                        ->disk('questions')
-                        ->preserveFilenames()
-                        ->acceptedFileTypes(['application/pdf'])
-
-                        ->visibility('public')
-                        ->required(),
-
-
-
-
-
-                    Select::make('departments')
-                        ->relationship('departments', 'name')
-                        ->createOptionModalHeading("Add New Department")
-                        ->createOptionForm(Department::getForm())
-                        ->searchable()
-                        ->required()
-                        ->preload(),
-
-                    Select::make('semesters')
-                        ->relationship('semesters', 'name')
-                        ->createOptionModalHeading("Add New Semester")
-                        ->createOptionForm(Semester::getForm())
-                        ->searchable()
-                        ->multiple()
-                        ->required()
-                        ->preload(),
-
-                    Select::make('course_names')
-                        ->relationship('course_names', 'name')
-                        ->createOptionModalHeading("Add New Course Name")
-                        ->createOptionForm(CourseName::getForm())
-                        ->searchable()
-                        ->multiple()
-                        ->required()
-                        ->preload(),
-                    Select::make('exam_types')
-                        ->relationship('exam_types', 'name')
-                        ->createOptionModalHeading("Add New Exam Type")
-                        ->searchable()
-                        ->multiple()
-                        ->createOptionForm(ExamType::getForm())
-                        ->required()
-                        ->preload(),
-
-                ])
-
-        ];
->>>>>>> 8872c428
     }
 
 
