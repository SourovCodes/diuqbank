--- conflicted
+++ resolved
@@ -2,18 +2,15 @@
 
 namespace App\Models;
 
-<<<<<<< HEAD
-// use Illuminate\Contracts\Auth\MustVerifyEmail;
+
 use Illuminate\Database\Eloquent\Factories\HasFactory;
 use Illuminate\Database\Eloquent\Relations\HasMany;
 use Illuminate\Foundation\Auth\User as Authenticatable;
 use Illuminate\Notifications\Notifiable;
-=======
 use App\Enums\UserRole;
 use Filament\Panel;
 use Laravel\Sanctum\HasApiTokens;
 use RalphJSmit\Laravel\SEO\Support\HasSEO;
->>>>>>> 8872c428
 use Spatie\Image\Enums\Fit;
 use Spatie\MediaLibrary\HasMedia;
 use Spatie\MediaLibrary\InteractsWithMedia;
@@ -21,11 +18,7 @@
 
 class User extends Authenticatable implements HasMedia
 {
-<<<<<<< HEAD
-    /** @use HasFactory<\Database\Factories\UserFactory> */
-    use HasFactory, Notifiable;
-    use InteractsWithMedia;
-=======
+
     use HasFactory, Notifiable,HasApiTokens;
     use InteractsWithMedia, SoftDeletes;
     use HasSEO;
@@ -38,7 +31,7 @@
         return ($this->email == 'sourov2305101004@diu.edu.bd' && $this->hasVerifiedEmail()) || $this->role == UserRole::admin;
         // return str_ends_with($this->email, '@yourdomain.com') && $this->hasVerifiedEmail();
     }
->>>>>>> 8872c428
+
 
 
     /**
